--- conflicted
+++ resolved
@@ -14,17 +14,10 @@
  * @brief Kinds of discrete entities that can be identified by an EntityId.
  */
 enum class EntityKind : std::uint8_t {
-<<<<<<< HEAD
-    Point = 0,
-    Line = 1,
-    Event = 2,
-    IntervalType = 3
-=======
     PointEntity = 0,
     LineEntity = 1,
     EventEntity = 2,
     IntervalEntity = 3
->>>>>>> 2d55237f
 };
 
 /**
