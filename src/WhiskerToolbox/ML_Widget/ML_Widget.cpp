#include "ML_Widget.hpp"
#include "ui_ML_Widget.h"

#include "DataManager.hpp"

//https://stackoverflow.com/questions/72533139/libtorch-errors-when-used-with-qt-opencv-and-point-cloud-library
#undef slots
#include "mlpack_conversion.hpp"
#include "DataManager/Tensors/Tensor_Data.hpp"
#define slots Q_SLOTS

#include "DataManager/AnalogTimeSeries/Analog_Time_Series.hpp"
#include "DataManager/DigitalTimeSeries/Digital_Interval_Series.hpp"
#include "DataManager/Points/Point_Data.hpp"

#include "DataManager/utils/armadillo_wrap/analog_armadillo.hpp"
#include "MLModelOperation.hpp"
#include "MLModelRegistry.hpp"
#include "MLParameterWidgetBase.hpp"
#include "ML_Naive_Bayes_Widget/ML_Naive_Bayes_Widget.hpp"
#include "ML_Random_Forest_Widget/ML_Random_Forest_Widget.hpp"
#include "TimeFrame.hpp"
#include "Transformations/IdentityTransform.hpp"
#include "Transformations/LagLeadTransform.hpp"
#include "Transformations/SquaredTransform.hpp"

#include "mlpack.hpp"
#include <QFileDialog>
#include <QGraphicsPixmapItem>
#include <QGraphicsScene>

#include <fstream>
#include <iostream>
#include <numeric>
#include <optional>


ML_Widget::ML_Widget(std::shared_ptr<DataManager> data_manager,
                     QWidget * parent)
    : QWidget(parent),
      _data_manager{std::move(data_manager)},
      _ml_model_registry(std::make_unique<MLModelRegistry>()),
      ui(new Ui::ML_Widget) {
    ui->setupUi(this);

    // Initialize Transformation Registry
    _transformation_registry[WhiskerTransformations::TransformationType::Identity] = std::make_unique<IdentityTransform>();
    _transformation_registry[WhiskerTransformations::TransformationType::Squared] = std::make_unique<SquaredTransform>();
    _transformation_registry[WhiskerTransformations::TransformationType::LagLead] = std::make_unique<LagLeadTransform>();

    auto naive_bayes_widget = new ML_Naive_Bayes_Widget(_data_manager);
    int nb_idx = ui->stackedWidget->addWidget(naive_bayes_widget);
    _model_name_to_widget_index["Naive Bayes"] = nb_idx;

    auto random_forest_widget = new ML_Random_Forest_Widget(_data_manager);
    int rf_idx = ui->stackedWidget->addWidget(random_forest_widget);
    _model_name_to_widget_index["Random Forest"] = rf_idx;

    ui->model_select_combo->clear();
    std::vector<std::string> model_names = _ml_model_registry->getAvailableModelNames();
    for (auto const & name: model_names) {
        ui->model_select_combo->addItem(QString::fromStdString(name));
    }
    if (!model_names.empty()) {
        _selectModelType(QString::fromStdString(model_names[0]));
    } else {
        ui->fit_button->setEnabled(false);
    }

    // Feature Processing Widget Setup
    _feature_processing_widget = ui->feature_processing_widget;// Promoted from UI
    _feature_processing_widget->setDataManager(_data_manager.get());
    _feature_processing_widget->populateBaseFeatures();
    connect(_feature_processing_widget, &FeatureProcessingWidget::configurationChanged,
            this, &ML_Widget::_updateClassDistribution);

    // Training Interval ComboBox Setup (already done in previous steps)
    connect(ui->trainingIntervalComboBox, &QComboBox::currentTextChanged, this, &ML_Widget::_onTrainingIntervalChanged);

    //Outcome Table Widget
    ui->outcome_table_widget->setColumns({"Feature", "Enabled", "Type"});
    ui->outcome_table_widget->setTypeFilter({DM_DataType::Analog, DM_DataType::DigitalInterval, DM_DataType::Points, DM_DataType::Tensor});
    ui->outcome_table_widget->setDataManager(_data_manager);
    connect(ui->outcome_table_widget, &Feature_Table_Widget::featureSelected, this, &ML_Widget::_handleOutcomeSelected);
    connect(ui->outcome_table_widget, &Feature_Table_Widget::addFeature, this, [this](QString const & feature) {
        ML_Widget::_addOutcomeToModel(feature, true);
    });
    connect(ui->outcome_table_widget, &Feature_Table_Widget::removeFeature, this, [this](QString const & feature) {
        ML_Widget::_addOutcomeToModel(feature, false);
    });

    connect(ui->model_select_combo, &QComboBox::currentTextChanged, this, &ML_Widget::_selectModelType);
    connect(ui->fit_button, &QPushButton::clicked, this, &ML_Widget::_fitModel);

    _class_balancing_widget = ui->class_balancing_widget;
    connect(_class_balancing_widget, &ClassBalancingWidget::balancingSettingsChanged, this, &ML_Widget::_updateClassDistribution);

    _model_metrics_widget = ui->model_metrics_widget;

    _data_manager->addObserver([this]() {
        _populateTrainingIntervalComboBox();
        if (_feature_processing_widget) {// Repopulate features if DM changes
            _feature_processing_widget->populateBaseFeatures();
        }
    });
    _populateTrainingIntervalComboBox();
}

ML_Widget::~ML_Widget() {
    delete ui;
}

void ML_Widget::openWidget() {
    std::cout << "ML Widget Opened" << std::endl;
    if (_feature_processing_widget) {
        _feature_processing_widget->populateBaseFeatures();
    }
    ui->outcome_table_widget->populateTable();
    _populateTrainingIntervalComboBox();// Ensure this is up-to-date too

    this->show();
}

void ML_Widget::closeEvent(QCloseEvent * event) {
    std::cout << "Close event detected" << std::endl;
    QWidget::closeEvent(event);
}

void ML_Widget::_onTrainingIntervalChanged(QString const & intervalKey) {
    _training_interval_key = intervalKey;
    _updateClassDistribution();
}

void ML_Widget::_populateTrainingIntervalComboBox() {
    QString currentSelection = ui->trainingIntervalComboBox->currentText();
    ui->trainingIntervalComboBox->blockSignals(true);
    ui->trainingIntervalComboBox->clear();

    std::vector<std::string> intervalKeys = _data_manager->getKeys<DigitalIntervalSeries>();
    ui->trainingIntervalComboBox->addItem("");
    for (auto const & key: intervalKeys) {
        ui->trainingIntervalComboBox->addItem(QString::fromStdString(key));
    }

    if (intervalKeys.empty()) {
        _training_interval_key.clear();
    }

    int index = ui->trainingIntervalComboBox->findText(currentSelection);
    if (index != -1) {
        ui->trainingIntervalComboBox->setCurrentIndex(index);
        _training_interval_key = currentSelection;
    } else if (!intervalKeys.empty() && ui->trainingIntervalComboBox->count() > 1) {
        bool currentKeyIsValid = false;
        for (auto const & key: intervalKeys) {
            if (QString::fromStdString(key) == _training_interval_key) {
                currentKeyIsValid = true;
                int validIdx = ui->trainingIntervalComboBox->findText(_training_interval_key);
                if (validIdx != -1) ui->trainingIntervalComboBox->setCurrentIndex(validIdx);
                else
                    ui->trainingIntervalComboBox->setCurrentIndex(0);
                break;
            }
        }
        if (!currentKeyIsValid) {
            ui->trainingIntervalComboBox->setCurrentIndex(1);
            _training_interval_key = ui->trainingIntervalComboBox->currentText();
        }
    } else {
        _training_interval_key.clear();
        if (ui->trainingIntervalComboBox->count() > 0) ui->trainingIntervalComboBox->setCurrentIndex(0);
    }

    ui->trainingIntervalComboBox->blockSignals(false);
    _updateClassDistribution();
}

void ML_Widget::_handleOutcomeSelected(QString const & feature) {
    // For now, this might not do much if selection is handled by the table widget itself
    // and _selected_outcomes is populated by add/remove signals.
    // Placeholder if specific action on selection is needed later.
}

void ML_Widget::_addOutcomeToModel(QString const & feature, bool enabled) {
    if (enabled) {
        _selected_outcomes.insert(feature.toStdString());
    } else {
        _selected_outcomes.erase(feature.toStdString());
    }
    _updateClassDistribution();// Outcomes also affect distribution text
}

void ML_Widget::_removeSelectedOutcome(std::string const & key) {
    _selected_outcomes.erase(key);
    _updateClassDistribution();
}

void ML_Widget::_selectModelType(QString const & model_type_qstr) {
    std::string model_type = model_type_qstr.toStdString();
    _current_selected_model_operation = _ml_model_registry->findOperationByName(model_type);

    if (_current_selected_model_operation) {
        auto it = _model_name_to_widget_index.find(model_type);
        if (it != _model_name_to_widget_index.end()) {
            ui->stackedWidget->setCurrentIndex(it->second);
            ui->fit_button->setEnabled(true);
        } else {
            std::cerr << "Model UI widget not found for: " << model_type << std::endl;
            ui->stackedWidget->setCurrentIndex(0);// Default to first or handle error
            ui->fit_button->setEnabled(false);
        }
    } else {
        std::cerr << "Unsupported Model Type Selected: " << model_type << std::endl;
        ui->stackedWidget->setCurrentIndex(0);// Default to first or handle error
        ui->fit_button->setEnabled(false);
    }
}

void ML_Widget::_fitModel() {
    if (!_current_selected_model_operation) {
        std::cerr << "No model operation selected." << std::endl;
        return;
    }

    // Clear previous metrics at start of new fit
    _model_metrics_widget->clearMetrics();

    std::vector<FeatureProcessingWidget::ProcessedFeatureInfo> active_proc_features =
            _feature_processing_widget->getActiveProcessedFeatures();

    if (active_proc_features.empty() || _training_interval_key.isEmpty() || _selected_outcomes.empty()) {
        std::cerr << "Please select features (and configure transformations), a training data interval, and outcomes" << std::endl;
        return;
    }

    // Prepare training data
    std::vector<std::size_t> training_timestamps;
    arma::Mat<double> feature_array;
    arma::Mat<double> outcome_array;
    
    auto labels_opt = _prepareTrainingData(active_proc_features, training_timestamps, feature_array, outcome_array);
    if (!labels_opt.has_value()) {
        std::cerr << "Failed to prepare training data. Aborting fit." << std::endl;
        return;
    }
    
    arma::Row<size_t> labels = labels_opt.value();

    // Train the model
    arma::Mat<double> balanced_feature_array;
    arma::Row<size_t> balanced_labels;
    
    if (!_trainModel(feature_array, labels, balanced_feature_array, balanced_labels)) {
        std::cerr << "Model training failed." << std::endl;
        return;
    }

    // Predict on new data
    if (!_predictNewData(active_proc_features, training_timestamps)) {
        std::cerr << "Prediction on new data failed." << std::endl;
    }

    std::cout << "Exiting _fitModel" << std::endl;
}

std::optional<arma::Row<size_t>> ML_Widget::_prepareTrainingData(
        std::vector<FeatureProcessingWidget::ProcessedFeatureInfo> const & active_proc_features,
        std::vector<std::size_t> & training_timestamps,
        arma::Mat<double> & feature_array,
        arma::Mat<double> & outcome_array) const {
    
    // Get training interval data and create timestamps
    auto training_interval_series = _data_manager->getData<DigitalIntervalSeries>(_training_interval_key.toStdString());
    if (!training_interval_series) {
        std::cerr << "Could not retrieve training interval data: " << _training_interval_key.toStdString() << std::endl;
        return std::nullopt;
    }

    training_timestamps = create_timestamps(training_interval_series);
    if (training_timestamps.empty()) {
        std::cerr << "No training timestamps generated from the selected interval: " << _training_interval_key.toStdString() << std::endl;
        return std::nullopt;
    }
    
    std::sort(training_timestamps.begin(), training_timestamps.end());
    training_timestamps.erase(std::unique(training_timestamps.begin(), training_timestamps.end()), training_timestamps.end());
    std::cout << "Number of unique training timestamps: " << training_timestamps.size() << std::endl;

    // Create feature matrix
    std::string feature_matrix_error;
    feature_array = _createFeatureMatrix(active_proc_features, training_timestamps, feature_matrix_error);
    if (!feature_matrix_error.empty()) {
        std::cerr << "Error(s) creating feature matrix:\n" << feature_matrix_error << std::endl;
    }
    if (feature_array.n_cols == 0) {
        std::cerr << "Feature array for training is empty or could not be created." << std::endl;
        return std::nullopt;
    }
    std::cout << "Training feature array size: " << feature_array.n_rows << " x " << feature_array.n_cols << std::endl;

    // Remove NaN columns from training data
    feature_array = _removeNaNColumns(feature_array, training_timestamps);
    if (feature_array.n_cols == 0) {
        std::cerr << "No valid training data remains after NaN removal." << std::endl;
        return std::nullopt;
    }
    std::cout << "Training feature array size after NaN removal: " << feature_array.n_rows << " x " << feature_array.n_cols << std::endl;

    // Apply z-score normalization if enabled
    if (_feature_processing_widget->isZScoreNormalizationEnabled()) {
        feature_array = _zScoreNormalizeFeatures(feature_array, active_proc_features);
        std::cout << "Applied z-score normalization to training features" << std::endl;
    }

    // Create outcome array
    outcome_array = create_arrays(_selected_outcomes, training_timestamps, _data_manager.get());
    if (outcome_array.n_cols == 0 && !training_timestamps.empty()) {
        std::cerr << "Outcome array for training is empty (0 columns), though timestamps were present." << std::endl;
        return std::nullopt;
    }
    std::cout << "Training outcome array size: " << outcome_array.n_rows << " x " << outcome_array.n_cols << std::endl;

    // Create labels from outcome array
    arma::Row<size_t> labels;
    if (outcome_array.n_rows > 0) {
        labels = arma::conv_to<arma::Row<size_t>>::from(outcome_array.row(0));
    } else if (!training_timestamps.empty()) {
        std::cerr << "Outcome array has 0 rows, but training timestamps exist. Cannot create labels." << std::endl;
        return std::nullopt;
    }

    if (labels.empty() && !training_timestamps.empty()) {
        std::cerr << "Labels are empty, cannot proceed with model training." << std::endl;
        return std::nullopt;
    }

    return labels;
}

bool ML_Widget::_trainModel(arma::Mat<double> const & feature_array,
                            arma::Row<size_t> const & labels,
                            arma::Mat<double> & balanced_feature_array,
                            arma::Row<size_t> & balanced_labels) {
    
    auto const balancing_flag = _class_balancing_widget->isBalancingEnabled();
    std::cout << "Balancing is set to " << balancing_flag << std::endl;

    // Handle class balancing
    if (balancing_flag && !labels.empty()) {
        double ratio = _class_balancing_widget->getBalancingRatio();
        if (!balance_training_data_by_subsampling(feature_array, labels, balanced_feature_array, balanced_labels, ratio)) {
            std::cerr << "Data balancing failed. Proceeding with original data, but results may be skewed." << std::endl;
            balanced_feature_array = feature_array;
            balanced_labels = labels;
        }
    } else {
        balanced_feature_array = feature_array;
        balanced_labels = labels;
        if (labels.empty()) {
            std::cout << "Class balancing skipped as labels are empty." << std::endl;
        } else {
            std::cout << "Class balancing disabled or skipped - using original data distribution." << std::endl;
        }
    }

    if ((balanced_feature_array.n_cols == 0 || balanced_labels.n_elem == 0) && !labels.empty()) {
        std::cerr << "No data remains after potential balancing. Cannot train model." << std::endl;
        return false;
    }

    // Get model parameters
    std::unique_ptr<MLModelParametersBase> model_params_ptr;
    MLParameterWidgetBase * current_param_widget = dynamic_cast<MLParameterWidgetBase *>(ui->stackedWidget->currentWidget());
    if (current_param_widget) {
        model_params_ptr = current_param_widget->getParameters();
    } else {
        std::cerr << "Could not get parameter widget for selected model." << std::endl;
        return false;
    }

    if (!model_params_ptr) {
        std::cerr << "Failed to retrieve model parameters from UI." << std::endl;
        return false;
    }

    // Train the model
    bool trained = _current_selected_model_operation->train(balanced_feature_array, balanced_labels, model_params_ptr.get());
    if (!trained) {
        std::cerr << "Model training failed for " << _current_selected_model_operation->getName() << std::endl;
        return false;
    }
    std::cout << "Model trained: " << _current_selected_model_operation->getName() << std::endl;

    // Calculate training accuracy and detailed metrics
    arma::Row<size_t> training_predictions;
    if (balanced_feature_array.n_cols > 0) {
        bool training_predicted = _current_selected_model_operation->predict(balanced_feature_array, training_predictions);
        if (training_predicted && balanced_labels.n_elem > 0) {
            // Calculate basic accuracy (for console output)
            double const accuracy = 100.0 * (static_cast<double>(arma::accu(training_predictions == balanced_labels))) /
                                    static_cast<double>(balanced_labels.n_elem);
            std::cout << "Training set accuracy (on potentially balanced data) is " << accuracy << "%." << std::endl;
            
            // Update metrics widget with detailed binary classification metrics
            std::string model_name = _current_selected_model_operation->getName();
            _model_metrics_widget->setBinaryClassificationMetrics(training_predictions, balanced_labels, model_name);
        } else if (balanced_labels.n_elem > 0) {
            std::cerr << "Model prediction on training data failed." << std::endl;
            _model_metrics_widget->clearMetrics();
        }
    }

    return true;
}

bool ML_Widget::_predictNewData(std::vector<FeatureProcessingWidget::ProcessedFeatureInfo> const & active_proc_features,
                                std::vector<std::size_t> const & training_timestamps) {
    
    // Determine prediction timestamps
    int current_time_end_frame;
    if (ui->predict_all_check->isChecked()) {
        current_time_end_frame = _data_manager->getTime()->getTotalFrameCount();
    } else {
<<<<<<< HEAD
        current_time_end_frame = _data_manager->getCurrentTime();
=======
        std::cout << "Prediction not set to predict all frames." << std::endl;
        return true;
>>>>>>> 4ab142a0
    }
    if (_data_manager->getTime()->getTotalFrameCount() == 0) current_time_end_frame = 0;

    std::vector<std::size_t> prediction_timestamps;
    if (current_time_end_frame > 0) {
        std::unordered_set<std::size_t> train_ts_set(training_timestamps.begin(), training_timestamps.end());
        for (std::size_t i = 0; i < static_cast<std::size_t>(current_time_end_frame); ++i) {
            if (train_ts_set.find(i) == train_ts_set.end()) {
                prediction_timestamps.push_back(i);
            }
        }
    }

    if (prediction_timestamps.empty()) {
        std::cout << "No frames identified for prediction." << std::endl;
        return true; // Not an error condition
    }

    std::cout << "Number of prediction timestamps: " << prediction_timestamps.size()
              << " (Range: " << prediction_timestamps.front() << " to " << prediction_timestamps.back() << ")" << std::endl;

    // Create feature matrix for prediction
    std::string pred_feature_matrix_error;
    arma::Mat<double> prediction_feature_array = _createFeatureMatrix(
            active_proc_features, prediction_timestamps, pred_feature_matrix_error);

    if (!pred_feature_matrix_error.empty()) {
        std::cerr << "Error(s) creating prediction feature matrix:\n" << pred_feature_matrix_error << std::endl;
    }

    std::cout << "The prediction mask nan values: " << prediction_feature_array.has_nan() << std::endl;
    prediction_feature_array.replace(arma::datum::nan, 0.0); // Prediction fails if there is a NaN value
    std::cout << "After nan replacement: " << prediction_feature_array.has_nan() << std::endl;

    // Apply z-score normalization if enabled
    if (_feature_processing_widget->isZScoreNormalizationEnabled()) {
        prediction_feature_array = _zScoreNormalizeFeatures(prediction_feature_array, active_proc_features);
    }

    if (prediction_feature_array.n_cols == 0) {
        std::cout << "No features to predict for the selected prediction timestamps (prediction_feature_array is empty)." << std::endl;
        return true; // Not an error condition
    }

    // Make predictions
    arma::Row<size_t> future_predictions;
    bool future_predicted = _current_selected_model_operation->predict(prediction_feature_array, future_predictions);

    if (!future_predicted) {
        std::cerr << "Prediction on new data failed." << std::endl;
        return false;
    }

    // Apply predictions to outcome series
    auto prediction_vec = copyMatrixRowToVector<size_t>(future_predictions);
    if (!prediction_vec.empty()) {
        std::cout << "Range of predictions on new data. Max: " << *std::max_element(prediction_vec.begin(), prediction_vec.end())
                  << ", Min: " << *std::min_element(prediction_vec.begin(), prediction_vec.end()) << std::endl;
    } else {
        std::cout << "Prediction vector on new data is empty." << std::endl;
    }

    for (auto const & key: _selected_outcomes) {
        auto outcome_series = _data_manager->getData<DigitalIntervalSeries>(key);
        if (outcome_series) {
            outcome_series->setEventsAtTimes(prediction_timestamps, prediction_vec);
            std::cout << "Predictions applied to outcome series: " << key << std::endl;
        } else {
            std::cerr << "Could not get outcome series '" << key << "' to apply predictions." << std::endl;
        }
    }

    return true;
}

void ML_Widget::_updateClassDistribution() {
    bool features_selected = (_feature_processing_widget &&
                              !_feature_processing_widget->getActiveProcessedFeatures().empty());

    if (!features_selected || _training_interval_key.isEmpty() || _selected_outcomes.empty()) {
        _class_balancing_widget->clearClassDistribution();
        return;
    }

    try {
        auto current_mask_series = _data_manager->getData<DigitalIntervalSeries>(_training_interval_key.toStdString());
        if (!current_mask_series) {
            _class_balancing_widget->clearClassDistribution();
            std::cerr << "Could not retrieve training interval data for distribution: " << _training_interval_key.toStdString() << std::endl;
            return;
        }
        std::vector<std::size_t> timestamps = create_timestamps(current_mask_series);
        if (timestamps.empty()) {
            _class_balancing_widget->clearClassDistribution();
            std::cout << "No timestamps generated from training interval for distribution update." << std::endl;
            return;
        }

        // For distribution, we only need outcomes
        arma::Mat<double> outcome_array_dist = create_arrays(_selected_outcomes, timestamps, _data_manager.get());
        if (outcome_array_dist.empty() && !timestamps.empty()) {
            _class_balancing_widget->clearClassDistribution();
            std::cerr << "Outcome array for distribution is empty." << std::endl;
            return;
        }
        if (outcome_array_dist.n_rows == 0 && !timestamps.empty()) {
            _class_balancing_widget->clearClassDistribution();
            std::cerr << "Outcome array for distribution has 0 rows." << std::endl;
            return;
        }

        arma::Row<size_t> labels_dist;
        if (!outcome_array_dist.empty() && outcome_array_dist.n_rows > 0) {
            labels_dist = arma::conv_to<arma::Row<size_t>>::from(outcome_array_dist.row(0));
        } else if (timestamps.empty()) {
            _class_balancing_widget->clearClassDistribution();// No data to show
            return;
        } else {
            _class_balancing_widget->clearClassDistribution();
            std::cerr << "Cannot form labels for distribution display." << std::endl;
            return;
        }


        std::map<size_t, size_t> class_counts;
        for (size_t i = 0; i < labels_dist.n_elem; ++i) {
            class_counts[labels_dist[i]]++;
        }

        if (class_counts.empty() && !labels_dist.empty()) {
            // This case (labels exist but no counts) should ideally not happen if labels_dist has elements
            //_class_balancing_widget->setText("Original: No class counts found despite having labels.");
            return;
        } else if (class_counts.empty() && labels_dist.empty() && !timestamps.empty()) {
            //_class_balancing_widget->setText("Original: No labels found for selected outcomes and timestamps.");
            return;
        } else if (class_counts.empty()) {
            _class_balancing_widget->clearClassDistribution();
            return;
        }


        QString distributionText = "Original: ";
        bool first = true;
        for (auto const & [label_val, count]: class_counts) {
            if (!first) distributionText += ", ";
            distributionText += QString("Class %1: %L2 samples").arg(label_val).arg(count);
            first = false;
        }

        if (_class_balancing_widget->isBalancingEnabled()) {
            size_t min_class_count = std::numeric_limits<size_t>::max();
            bool found_any_class_with_samples = false;
            for (auto const & [label_val, count]: class_counts) {
                if (count > 0) {
                    found_any_class_with_samples = true;
                    if (count < min_class_count) {
                        min_class_count = count;
                    }
                }
            }
            if (!found_any_class_with_samples) min_class_count = 0;

            double ratio = _class_balancing_widget->getBalancingRatio();
            size_t target_max_samples = (min_class_count > 0) ? static_cast<size_t>(std::round(static_cast<double>(min_class_count) * ratio)) : 0;
            if (target_max_samples == 0 && min_class_count > 0 && ratio >= 1.0) target_max_samples = 1;

            distributionText += "\nBalanced (estimated): ";
            first = true;
            for (auto const & [label_val, count]: class_counts) {
                if (!first) distributionText += ", ";
                size_t balanced_count = 0;
                if (count > 0) {
                    balanced_count = std::min(count, target_max_samples);
                    if (balanced_count == 0 && target_max_samples > 0 && count > 0) balanced_count = 1;
                }
                distributionText += QString("Class %1: %L2 samples").arg(label_val).arg(balanced_count);
                first = false;
            }
        }
        _class_balancing_widget->updateClassDistribution(distributionText);

    } catch (std::exception const & e) {
        _class_balancing_widget->clearClassDistribution();
        std::cerr << "Error updating class distribution: " << e.what() << std::endl;
    }
}

arma::Mat<double> ML_Widget::_createFeatureMatrix(
        std::vector<FeatureProcessingWidget::ProcessedFeatureInfo> const & processed_features,
        std::vector<std::size_t> const & timestamps,
        std::string & error_message) const {
    arma::Mat<double> final_feature_matrix;
    if (processed_features.empty()) {
        error_message = "No features selected or processed.";
        return final_feature_matrix;// Return empty matrix
    }
    if (timestamps.empty()) {
        error_message = "No timestamps provided for feature matrix creation.";
        return final_feature_matrix;
    }

    std::vector<arma::Mat<double>> feature_component_matrices;

    for (auto const & p_feature: processed_features) {
        // arma::Mat<double> current_feature_data_matrix; // Will be set by the transformation strategy
        auto base_key = p_feature.base_feature_key;

        DM_DataType data_type = _data_manager->getType(base_key);

        auto it = _transformation_registry.find(p_feature.transformation.type);
        if (it == _transformation_registry.end()) {
            error_message += "Unsupported transformation type '" +
                             QString::number(static_cast<int>(p_feature.transformation.type)).toStdString() +// Basic way to show type
                             "' for feature '" + base_key + "'. No registered strategy found.\n";
            continue;
        }

        auto const & transform_strategy = it->second;
        arma::Mat<double> current_feature_data_matrix = transform_strategy->apply(
                _data_manager.get(), base_key, data_type, timestamps,
                p_feature.transformation,
                error_message);

        std::cout << "Transformation resulted in feature data matrix of size "
                  << current_feature_data_matrix.n_cols << " x "
                  << current_feature_data_matrix.n_rows << std::endl;

        if (!error_message.empty() && current_feature_data_matrix.empty()) {
            // Error message already populated by the apply method or internal checks
            // No need to add "Warning: Data for feature..." again if apply itself reported it.
            // Just ensure error_message is cumulative if needed.
            // std::cout << "Error from transform apply: " << error_message << std::endl; // For debugging
            continue;// Skip this feature if apply failed and returned empty matrix with error
        }
        if (current_feature_data_matrix.empty() && error_message.empty()) {
            // This case means apply returned empty but didn't set an error, which might be an issue
            // in the transform's implementation or a valid case of no data for this specific transform.
            error_message += "Warning: Transformation for feature '" + base_key + "' resulted in an empty matrix without explicit error. Skipping.\n";
            continue;
        }

        // The old data fetching and transformation specific if/else block is now replaced by the strategy call.

        feature_component_matrices.push_back(current_feature_data_matrix);
    }

    if (feature_component_matrices.empty()) {
        error_message = "No feature components were successfully processed into matrices.";
        return final_feature_matrix;// Return empty
    }

    // Concatenate all feature component matrices. They should all have timestamps.size() columns.
    // Armadillo join_rows (vertical concatenation) is what we need if each matrix has features as rows and samples as columns.
    // The conversion functions (e.g. convertAnalogTimeSeriesToMlpackArray) return arma::Row<double> (1 row, N samples).
    // So we need to transpose them to be N rows, 1 sample when stacking, then transpose back, OR ensure all are (num_features_for_this_component x num_samples).
    // Let's standardize that each current_feature_data_matrix is (num_sub_features x num_timestamps).
    // convertAnalogTimeSeriesToMlpackArray returns (1 x num_timestamps), so it's fine.
    // convertToMlpackArray (DigitalInterval) returns (1 x num_timestamps), fine.
    // convertToMlpackMatrix (Points) returns (num_point_coords x num_timestamps), fine.
    // convertTensorDataToMlpackMatrix returns (flattened_tensor_dim x num_timestamps), fine.

    final_feature_matrix = feature_component_matrices[0];
    for (size_t i = 1; i < feature_component_matrices.size(); ++i) {
        if (feature_component_matrices[i].n_cols == final_feature_matrix.n_cols) {
            final_feature_matrix = arma::join_cols(final_feature_matrix, feature_component_matrices[i]);
        } else {
            error_message += "Error: Mismatched number of samples (columns) when joining feature matrices. Skipping a component.";
            // Potentially skip this component or handle error more gracefully
        }
    }
    return final_feature_matrix;
}

arma::Mat<double> ML_Widget::_removeNaNColumns(arma::Mat<double> const & matrix, std::vector<std::size_t> & timestamps) const {
    if (matrix.empty() || timestamps.empty()) {
        return matrix;
    }
    
    std::vector<arma::uword> valid_columns;
    
    // Check each column for NaN values
    for (arma::uword col = 0; col < matrix.n_cols; ++col) {
        bool has_nan = false;
        for (arma::uword row = 0; row < matrix.n_rows; ++row) {
            if (!std::isfinite(matrix(row, col))) {
                has_nan = true;
                break;
            }
        }
        if (!has_nan) {
            valid_columns.push_back(col);
        }
    }
    
    size_t original_cols = matrix.n_cols;
    size_t removed_cols = original_cols - valid_columns.size();
    
    if (removed_cols > 0) {
        std::cout << "Removed " << removed_cols << " timestamp columns containing NaN values out of " 
                  << original_cols << " total columns (" 
                  << (100.0 * removed_cols / original_cols) << "% removed)" << std::endl;
    }
    
    if (valid_columns.empty()) {
        std::cout << "Warning: All columns contained NaN values. Returning empty matrix." << std::endl;
        timestamps.clear();
        return arma::Mat<double>();
    }
    
    // Create new matrix with only valid columns
    arma::Mat<double> cleaned_matrix(matrix.n_rows, valid_columns.size());
    std::vector<std::size_t> cleaned_timestamps;
    
    for (size_t i = 0; i < valid_columns.size(); ++i) {
        cleaned_matrix.col(i) = matrix.col(valid_columns[i]);
        cleaned_timestamps.push_back(timestamps[valid_columns[i]]);
    }
    
    timestamps = cleaned_timestamps;
    return cleaned_matrix;
}

arma::Mat<double> ML_Widget::_zScoreNormalizeFeatures(arma::Mat<double> const & matrix, 
        std::vector<FeatureProcessingWidget::ProcessedFeatureInfo> const & processed_features) const {
    if (matrix.empty()) {
        return matrix;
    }
    
    arma::Mat<double> normalized_matrix = matrix;
    arma::uword current_row = 0;
    
    for (auto const & p_feature : processed_features) {
        std::string base_key = p_feature.base_feature_key;
        DM_DataType data_type = _data_manager->getType(base_key);
        
        // Skip normalization for DigitalInterval features (binary)
        bool skip_normalization = (data_type == DM_DataType::DigitalInterval);
        
        // Determine how many rows this feature contributes
        arma::uword feature_rows = 1; // Default for most features
        
        if (data_type == DM_DataType::Points) {
            auto point_data = _data_manager->getData<PointData>(base_key);
            if (point_data) {
                feature_rows = point_data->getMaxPoints() * 2; // x,y coordinates
            }
        } else if (data_type == DM_DataType::Tensor) {
            auto tensor_data = _data_manager->getData<TensorData>(base_key);
            if (tensor_data) {
                auto feature_shape = tensor_data->getFeatureShape();
                feature_rows = std::accumulate(feature_shape.begin(), feature_shape.end(), 1, std::multiplies<>());
            }
        }
        
        // Apply lag/lead multiplier if applicable
        if (p_feature.transformation.type == WhiskerTransformations::TransformationType::LagLead) {
            if (auto* ll_params = std::get_if<WhiskerTransformations::LagLeadParams>(&p_feature.transformation.params)) {
                int num_shifts = ll_params->max_lead_steps - ll_params->min_lag_steps + 1;
                feature_rows *= num_shifts;
            }
        }
        
        if (!skip_normalization) {
            // Normalize each row (feature) separately
            for (arma::uword row = current_row; row < current_row + feature_rows; ++row) {
                if (row < normalized_matrix.n_rows) {
                    arma::rowvec feature_row = normalized_matrix.row(row);
                    
                    // Check if this row has any finite values
                    arma::uvec finite_indices = arma::find_finite(feature_row);
                    if (finite_indices.n_elem > 1) { // Need at least 2 values for std calculation
                        double mean_val = arma::mean(feature_row(finite_indices));
                        double std_val = arma::stddev(feature_row(finite_indices));
                        
                        if (std_val > 1e-10) { // Avoid division by zero
                            normalized_matrix.row(row) = (feature_row - mean_val) / std_val;
                        }
                    }
                }
            }
        }
        
        current_row += feature_rows;
    }
    
    return normalized_matrix;
}

std::vector<std::size_t> create_timestamps(std::vector<Interval> & intervals) {
    std::vector<std::size_t> timestamps;
    for (auto interval: intervals) {
        //I want to generate timestamps for each value between interval.start and interval.end
        for (std::size_t i = interval.start; i < interval.end; i++) {
            timestamps.push_back(i);
        }
    }

    return timestamps;
}

std::vector<std::size_t> create_timestamps(std::shared_ptr<DigitalIntervalSeries> & series) {
    auto intervals = series->getDigitalIntervalSeries();
    return create_timestamps(intervals);
}

/**
 * @brief Convert data keys to mlpack arrays for training/prediction
 * @param data_keys Set of data keys to convert
 * @param timestamps Timestamps to extract data for
 * @param data_manager DataManager instance to get data from
 * @return arma::Mat<double> Concatenated matrix with features as rows and samples as columns
 */
arma::Mat<double> create_arrays(
        std::unordered_set<std::string> const & data_keys,
        std::vector<std::size_t> & timestamps,
        DataManager * data_manager) {
    std::vector<arma::Mat<double>> component_arrays;

    for (auto const & key: data_keys) {
        auto const data_type = data_manager->getType(key);
        arma::Mat<double> current_array_component;

        if (data_type == DM_DataType::Analog) {
            auto analog_series = data_manager->getData<AnalogTimeSeries>(key);
            if (analog_series) current_array_component = convertAnalogTimeSeriesToMlpackArray(analog_series.get(), timestamps).t();
        } else if (data_type == DM_DataType::DigitalInterval) {
            auto digital_series = data_manager->getData<DigitalIntervalSeries>(key);
            if (digital_series) current_array_component = convertToMlpackArray(digital_series, timestamps).t();
        } else if (data_type == DM_DataType::Points) {
            auto point_data = data_manager->getData<PointData>(key);
            if (point_data) current_array_component = convertToMlpackMatrix(point_data, timestamps);
        } else if (data_type == DM_DataType::Tensor) {
            auto tensor_data = data_manager->getData<TensorData>(key);
            if (tensor_data) current_array_component = convertTensorDataToMlpackMatrix(*tensor_data, timestamps);
        } else {
            std::cerr << "Unsupported data type for key '" << key << "': " << convert_data_type_to_string(data_type) << std::endl;
            continue;
        }
        if (!current_array_component.empty()) {
            if (data_type == DM_DataType::Analog || data_type == DM_DataType::DigitalInterval) {
                component_arrays.push_back(current_array_component.t());
            } else {
                component_arrays.push_back(current_array_component);
            }
        }
    }

    arma::Mat<double> concatenated_array;
    if (!component_arrays.empty()) {
        concatenated_array = component_arrays[0];
        for (std::size_t i = 1; i < component_arrays.size(); i++) {
            if (component_arrays[i].n_cols == concatenated_array.n_cols) {
                concatenated_array = arma::join_cols(concatenated_array, component_arrays[i]);
            } else if (component_arrays[i].n_rows == concatenated_array.n_rows) {
                // This case should not happen if timestamps is common for all
            }
        }
    }
    return concatenated_array;
}<|MERGE_RESOLUTION|>--- conflicted
+++ resolved
@@ -237,19 +237,19 @@
     std::vector<std::size_t> training_timestamps;
     arma::Mat<double> feature_array;
     arma::Mat<double> outcome_array;
-    
+
     auto labels_opt = _prepareTrainingData(active_proc_features, training_timestamps, feature_array, outcome_array);
     if (!labels_opt.has_value()) {
         std::cerr << "Failed to prepare training data. Aborting fit." << std::endl;
         return;
     }
-    
+
     arma::Row<size_t> labels = labels_opt.value();
 
     // Train the model
     arma::Mat<double> balanced_feature_array;
     arma::Row<size_t> balanced_labels;
-    
+
     if (!_trainModel(feature_array, labels, balanced_feature_array, balanced_labels)) {
         std::cerr << "Model training failed." << std::endl;
         return;
@@ -268,7 +268,7 @@
         std::vector<std::size_t> & training_timestamps,
         arma::Mat<double> & feature_array,
         arma::Mat<double> & outcome_array) const {
-    
+
     // Get training interval data and create timestamps
     auto training_interval_series = _data_manager->getData<DigitalIntervalSeries>(_training_interval_key.toStdString());
     if (!training_interval_series) {
@@ -281,7 +281,7 @@
         std::cerr << "No training timestamps generated from the selected interval: " << _training_interval_key.toStdString() << std::endl;
         return std::nullopt;
     }
-    
+
     std::sort(training_timestamps.begin(), training_timestamps.end());
     training_timestamps.erase(std::unique(training_timestamps.begin(), training_timestamps.end()), training_timestamps.end());
     std::cout << "Number of unique training timestamps: " << training_timestamps.size() << std::endl;
@@ -341,7 +341,7 @@
                             arma::Row<size_t> const & labels,
                             arma::Mat<double> & balanced_feature_array,
                             arma::Row<size_t> & balanced_labels) {
-    
+
     auto const balancing_flag = _class_balancing_widget->isBalancingEnabled();
     std::cout << "Balancing is set to " << balancing_flag << std::endl;
 
@@ -400,7 +400,7 @@
             double const accuracy = 100.0 * (static_cast<double>(arma::accu(training_predictions == balanced_labels))) /
                                     static_cast<double>(balanced_labels.n_elem);
             std::cout << "Training set accuracy (on potentially balanced data) is " << accuracy << "%." << std::endl;
-            
+
             // Update metrics widget with detailed binary classification metrics
             std::string model_name = _current_selected_model_operation->getName();
             _model_metrics_widget->setBinaryClassificationMetrics(training_predictions, balanced_labels, model_name);
@@ -415,18 +415,14 @@
 
 bool ML_Widget::_predictNewData(std::vector<FeatureProcessingWidget::ProcessedFeatureInfo> const & active_proc_features,
                                 std::vector<std::size_t> const & training_timestamps) {
-    
+
     // Determine prediction timestamps
     int current_time_end_frame;
     if (ui->predict_all_check->isChecked()) {
         current_time_end_frame = _data_manager->getTime()->getTotalFrameCount();
     } else {
-<<<<<<< HEAD
-        current_time_end_frame = _data_manager->getCurrentTime();
-=======
         std::cout << "Prediction not set to predict all frames." << std::endl;
         return true;
->>>>>>> 4ab142a0
     }
     if (_data_manager->getTime()->getTotalFrameCount() == 0) current_time_end_frame = 0;
 
