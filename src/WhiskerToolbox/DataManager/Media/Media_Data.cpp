
#include "Media/Media_Data.hpp"

#include "utils/opencv_utility.hpp"

#include <opencv2/core/mat.hpp>

MediaData::MediaData() :
    _width{640},
    _height{480}
{
    _rawData = std::vector<uint8_t>(_height * _width);
    setFormat(DisplayFormat::Gray);
};

MediaData::~MediaData()
{

}

void MediaData::setFormat(DisplayFormat const format)
{
    _format = format;
    switch(_format)
    {
    case DisplayFormat::Gray:
        _display_format_bytes = 1;
        break;
    case DisplayFormat::Color:
        _display_format_bytes = 4;
        break;
    default:
        _display_format_bytes = 1;
        break;
    }
    _rawData.resize(_height * _width * _display_format_bytes);
};

void MediaData::updateHeight(int const height)
{
    _height = height;
    _rawData.resize(_height * _width * _display_format_bytes);
};

void MediaData::updateWidth(int const width)
{
    _width = width;
    _rawData.resize(_height * _width * _display_format_bytes);
};

void MediaData::LoadMedia(std::string const& name)
{
    doLoadMedia(name);
}

std::vector<uint8_t> const& MediaData::getRawData(int const frame_number)
{
    LoadFrame(frame_number);

    return _rawData;
}

std::vector<uint8_t> MediaData::getProcessedData(const int frame_number)
{
    LoadFrame(frame_number);

    std::vector<uint8_t> output = _rawData;

    auto m2 = convert_vector_to_mat(output, getWidth(),getHeight());

    //cv::convertScaleAbs(m2, m2, 1.5, 0.0);
    //cv::medianBlur(m2,m2,15);

    for (auto const & [key, process] : _process_chain)
    {
        process(m2);
    }

    m2.reshape(1,getWidth()*getHeight());

    output.assign(m2.data, m2.data + m2.total() *m2.channels());

    return output;
}

<<<<<<< HEAD
void MediaData::setProcess(std::string key, std::function<void(cv::Mat& input)> process){
    this->_process_chain[key] = process;
=======
void MediaData::insertProcess(std::string key, std::function<void(cv::Mat& input)> process){
    _process_chain[key] = process;
>>>>>>> c79cd9b3
}

void MediaData::removeProcess(std::string const & key)
{
    _process_chain.erase(key);
}
<|MERGE_RESOLUTION|>--- conflicted
+++ resolved
@@ -83,13 +83,8 @@
     return output;
 }
 
-<<<<<<< HEAD
 void MediaData::setProcess(std::string key, std::function<void(cv::Mat& input)> process){
     this->_process_chain[key] = process;
-=======
-void MediaData::insertProcess(std::string key, std::function<void(cv::Mat& input)> process){
-    _process_chain[key] = process;
->>>>>>> c79cd9b3
 }
 
 void MediaData::removeProcess(std::string const & key)
