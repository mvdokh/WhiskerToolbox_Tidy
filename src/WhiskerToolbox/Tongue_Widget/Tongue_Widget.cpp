
#include "Tongue_Widget.hpp"

#include "utils/opencv_utility.hpp"
#include "utils/string_manip.hpp"

#include <QElapsedTimer>
#include <QFileDialog>
#include <QPushButton>
#include "qevent.h"

#include "ui_Tongue_Widget.h"

#include <iomanip>
#include <iostream>
#include <sstream>
#include <string>
#include <filesystem>

<<<<<<< HEAD
#include "utils/string_manip.hpp"
#include "Points/Point_Data.hpp"

#include <QPushButton>
#include <opencv2/opencv.hpp>
=======
>>>>>>> 8897408a

const std::vector<QColor> tongue_colors = {
    QColor("darkRed"),
    QColor("darkGreen"),
    QColor("darkMagenta"),
    QColor("darkYellow"),
    QColor("darkBlue")
};
Tongue_Widget::Tongue_Widget(Media_Window *scene, std::shared_ptr<DataManager> data_manager, TimeScrollBar* time_scrollbar, QWidget *parent) :
    QMainWindow(parent),
    _scene{scene},
    _data_manager{data_manager},
    _time_scrollbar{time_scrollbar},
    ui(new Ui::Tongue_Widget)
{
    ui->setupUi(this);

    connect(ui->load_hdf_btn, &QPushButton::clicked, this, &Tongue_Widget::_loadHDF5TongueMasks);
    connect(ui->load_img_btn, &QPushButton::clicked, this, &Tongue_Widget::_loadImgTongueMasks);
    connect(ui->load_jaw_btn, &QPushButton::clicked, this, &Tongue_Widget::_loadCSVJawKeypoints);
};

Tongue_Widget::~Tongue_Widget() {
    delete ui;
}

void Tongue_Widget::openWidget() {

    std::cout << "Tongue Widget Opened" << std::endl;

    this->show();
}

void Tongue_Widget::closeEvent(QCloseEvent *event) {
    std::cout << "Close event detected" << std::endl;

}

void Tongue_Widget::keyPressEvent(QKeyEvent *event) {

    //Data manager should be responsible for loading new value of data object
    //Main window can update displays with new data object position
    //Frame label is also updated.

    QMainWindow::keyPressEvent(event);

}

void Tongue_Widget::_loadHDF5TongueMasks()
{
    auto filename = QFileDialog::getOpenFileName(
        this,
        "Load Tongue File",
        QDir::currentPath(),
        "All files (*.*)");

    if (filename.isNull()) {
        return;
    }

    auto frames =  _data_manager->read_array_hdf5(filename.toStdString(), "frames");
    auto probs = _data_manager->read_ragged_hdf5(filename.toStdString(), "probs");
    auto y_coords = _data_manager->read_ragged_hdf5(filename.toStdString(), "heights");
    auto x_coords = _data_manager->read_ragged_hdf5(filename.toStdString(), "widths");

    auto mask_num = _data_manager->getMaskKeys().size();

    auto mask_key = "Tongue_Mask" + std::to_string(mask_num);

    _data_manager->createMask(mask_key);

    auto mask = _data_manager->getMask(mask_key);

    for (std::size_t i = 0; i < frames.size(); i ++) {
        mask->addMaskAtTime(frames[i], x_coords[i], y_coords[i]);
    }

    _scene->addMaskDataToScene(mask_key);
    _scene->addMaskColor(mask_key, tongue_colors[mask_num]);
}

void Tongue_Widget::_loadImgTongueMasks(){
    auto const dir_name =  QFileDialog::getExistingDirectory(
                              this,
                              "Load Tongue image files",
                              QDir::currentPath()).toStdString();
    if (dir_name.empty()) {
        return;
    }
    auto dir_path = std::filesystem::path(dir_name);

    auto mask_num = _data_manager->getMaskKeys().size();
    auto mask_key = "Tongue_Mask" + std::to_string(mask_num);
    _data_manager->createMask(mask_key);
    auto mask = _data_manager->getMask(mask_key);

    mask->setMaskHeight(480);
    mask->setMaskWidth(640);

    for (const auto & img_it : std::filesystem::directory_iterator(dir_name))
    {

        auto img = load_mask_from_image(img_it.path().string(), true);

        auto img_mask = create_mask(img);

        auto const frame_num = remove_extension(extract_numbers_from_string(img_it.path().filename().string()));
        auto const frame_index = _data_manager->getMediaData()->getFrameIndexFromNumber(std::stoi(frame_num));

        mask->addMaskAtTime(frame_index, img_mask);
        //std::cout << "Added " << x_coords.size() << " pts at frame " << frame_index << '\n';
    }

    _scene->addMaskDataToScene(mask_key);
    _scene->addMaskColor(mask_key, tongue_colors[mask_num]);
}

void Tongue_Widget::_loadCSVJawKeypoints(){
    auto filename = QFileDialog::getOpenFileName(
        this,
        "Load Jaw CSV File",
        QDir::currentPath(),
        "All files (*.*)");

    if (filename.isNull()) {
        return;
    }

    auto keypoints = load_points_from_csv(filename.toStdString(), 0, 1, 2);

    auto point_num = _data_manager->getPointKeys().size();

    std::cout << "There are " << point_num << " keypoints loaded" << std::endl;

    auto keypoint_key = "keypoint_" + std::to_string(point_num);

    _data_manager->createPoint(keypoint_key);

    auto point = _data_manager->getPoint(keypoint_key);

    for (auto & [key, val] : keypoints) {
        point->addPointAtTime(key, val.x, val.y);
    }

    _scene->addPointDataToScene(keypoint_key);
    _scene->addPointColor(keypoint_key, tongue_colors[point_num]);
}

<|MERGE_RESOLUTION|>--- conflicted
+++ resolved
@@ -17,14 +17,11 @@
 #include <string>
 #include <filesystem>
 
-<<<<<<< HEAD
 #include "utils/string_manip.hpp"
 #include "Points/Point_Data.hpp"
 
 #include <QPushButton>
 #include <opencv2/opencv.hpp>
-=======
->>>>>>> 8897408a
 
 const std::vector<QColor> tongue_colors = {
     QColor("darkRed"),
