--- conflicted
+++ resolved
@@ -1446,12 +1446,8 @@
 
             float similarity = whisker::fast_discrete_frechet_matrix(
                 convert_to_whisker_Line2D(whiskers[i]),
-<<<<<<< HEAD
-                convert_to_whisker_Line2D(previous_whiskers[j]));
+                convert_to_whisker_Line2D(prev_whisker));
             std::cout << "Similarity " << similarity << std::endl;
-=======
-                convert_to_whisker_Line2D(prev_whisker));
->>>>>>> ca68bbf2
             if (similarity < similarity_threshold) {
                 assigned_ids[i] = prev_key;
                 matched_previous[prev_key] = true;
